use memofs::Vfs;
use std::{
    collections::HashMap,
    path::{Path, PathBuf},
};

use crate::{
    snapshot::{InstanceWithMeta, RojoTree},
    snapshot_middleware::Middleware,
    Project,
};
use rbx_dom_weak::{
    types::{Ref, Variant},
    Instance, WeakDom,
};

use super::{get_best_middleware, name_for_inst, property_filter::filter_properties};

#[derive(Clone, Copy)]
pub struct SyncbackData<'sync> {
    pub(super) vfs: &'sync Vfs,
    pub(super) old_tree: &'sync RojoTree,
    pub(super) new_tree: &'sync WeakDom,
    pub(super) project: &'sync Project,
}

pub struct SyncbackSnapshot<'sync> {
    pub data: SyncbackData<'sync>,
    pub old: Option<Ref>,
    pub new: Ref,
    pub path: PathBuf,
    pub middleware: Option<Middleware>,
}

impl<'sync> SyncbackSnapshot<'sync> {
    /// Constructs a SyncbackSnapshot from the provided refs
    /// while inheriting this snapshot's path and data. This should be used for
    /// directories.
    #[inline]
    pub fn with_joined_path(&self, new_ref: Ref, old_ref: Option<Ref>) -> anyhow::Result<Self> {
        let mut snapshot = Self {
            data: self.data,
            old: old_ref,
            new: new_ref,
            path: PathBuf::new(),
            middleware: None,
        };
        let middleware = get_best_middleware(&snapshot);
        let name = name_for_inst(middleware, snapshot.new_inst(), snapshot.old_inst())?;
        snapshot.path = self.path.join(name.as_ref());

        Ok(snapshot)
    }

    /// Constructs a SyncbackSnapshot from the provided refs and a base path,
    /// while inheriting this snapshot's data.
    ///
    /// The actual path of the snapshot is made by getting a file name for the
    /// snapshot and then appending it to the provided base path.
    #[inline]
    pub fn with_base_path(
        &self,
        base_path: &Path,
        new_ref: Ref,
        old_ref: Option<Ref>,
    ) -> anyhow::Result<Self> {
        let mut snapshot = Self {
            data: self.data,
            old: old_ref,
            new: new_ref,
            path: PathBuf::new(),
            middleware: None,
        };
        let middleware = get_best_middleware(&snapshot);
        let name = name_for_inst(middleware, snapshot.new_inst(), snapshot.old_inst())?;
        snapshot.path = base_path.join(name.as_ref());

        Ok(snapshot)
    }

    /// Constructs a SyncbackSnapshot with the provided path and refs while
    /// inheriting the data of the this snapshot.
    #[inline]
    pub fn with_new_path(&self, path: PathBuf, new_ref: Ref, old_ref: Option<Ref>) -> Self {
        Self {
            data: self.data,
            old: old_ref,
            new: new_ref,
            path,
            middleware: None,
        }
    }

    /// Allows a middleware to be 'forced' onto a SyncbackSnapshot to override
    /// the attempts to derive it.
    #[inline]
    pub fn middleware(mut self, middleware: Middleware) -> Self {
        self.middleware = Some(middleware);
        self
    }

    /// Returns a map of properties for an Instance from the 'new' tree
    /// with filtering done to avoid noise. This method filters out properties
    /// that are not meant to be present in Instances that are represented
    /// specially by a path, like `LocalScript.Source` and `StringValue.Value`.
    ///
    /// This method is not necessary or desired for blobs like Rbxm or non-path
    /// middlewares like JsonModel.
    #[inline]
    #[must_use]
    pub fn get_path_filtered_properties(
        &self,
        new_ref: Ref,
    ) -> Option<HashMap<&'sync str, &'sync Variant>> {
        let inst = self.get_new_instance(new_ref)?;

        // The only filtering we have to do is filter out properties that are
        // special-cased in some capacity.
        let properties = filter_properties(self.data.project, inst)
            .into_iter()
            .filter(|(name, _)| !filter_out_property(inst, name))
            .collect();

        Some(properties)
    }

    /// Returns a path to the provided Instance in the new DOM. This path is
    /// where you would look for the object in Roblox Studio.
    #[inline]
    pub fn get_new_inst_path(&self, referent: Ref) -> String {
        inst_path(self.new_tree(), referent)
    }

    /// Returns an Instance from the old tree with the provided referent, if it
    /// exists.
    #[inline]
    pub fn get_old_instance(&self, referent: Ref) -> Option<InstanceWithMeta<'sync>> {
        self.data.old_tree.get_instance(referent)
    }

    /// Returns an Instance from the new tree with the provided referent, if it
    /// exists.
    #[inline]
    pub fn get_new_instance(&self, referent: Ref) -> Option<&'sync Instance> {
        self.data.new_tree.get_by_ref(referent)
    }

    /// The 'old' Instance this snapshot is for, if it exists.
    #[inline]
    pub fn old_inst(&self) -> Option<InstanceWithMeta<'sync>> {
        self.old
            .and_then(|old| self.data.old_tree.get_instance(old))
    }

    /// The 'new' Instance this snapshot is for.
    #[inline]
    pub fn new_inst(&self) -> &'sync Instance {
        self.data
            .new_tree
            .get_by_ref(self.new)
            .expect("SyncbackSnapshot should not contain invalid referents")
    }

    /// Returns the root Project that was used to make this snapshot.
    #[inline]
    pub fn project(&self) -> &'sync Project {
        self.data.project
    }

    /// Returns the underlying VFS being used for syncback.
    #[inline]
    pub fn vfs(&self) -> &'sync Vfs {
        self.data.vfs
    }

    /// Returns the WeakDom used for the 'new' tree.
    #[inline]
    pub fn new_tree(&self) -> &'sync WeakDom {
        self.data.new_tree
    }

    /// Returns the WeakDom used for the 'old' tree.
    #[inline]
    pub fn old_tree(&self) -> &'sync WeakDom {
        self.data.old_tree.inner()
    }

    /// Returns user-specified property ignore rules.
    #[inline]
    pub fn ignore_props(&self) -> Option<&HashMap<String, Vec<String>>> {
        self.data
            .project
            .syncback_rules
            .as_ref()
            .map(|rules| &rules.ignore_properties)
    }

    /// Returns user-specified ignore tree.
    #[inline]
    pub fn ignore_tree(&self) -> Option<&[String]> {
        self.data
            .project
            .syncback_rules
            .as_ref()
            .map(|rules| rules.ignore_trees.as_slice())
    }
}

pub fn filter_out_property(inst: &Instance, prop_name: &str) -> bool {
    match inst.class.as_str() {
        "Script" | "LocalScript" | "ModuleScript" => {
<<<<<<< HEAD
            // These properties shouldn't be set by scripts that are created via
            // `$path` or via being on the file system.
=======
>>>>>>> 28f1305e
            prop_name == "Source" || prop_name == "ScriptGuid"
        }
        "LocalizationTable" => prop_name == "Contents",
        "StringValue" => prop_name == "Value",
        _ => false,
    }
}

pub fn inst_path(dom: &WeakDom, referent: Ref) -> String {
    let mut path = Vec::new();

    let mut inst = dom.get_by_ref(referent);
    while let Some(instance) = inst {
        path.push(instance.name.as_str());
        inst = dom.get_by_ref(instance.parent());
    }
    // This is to avoid the root's name from appearing in the path. Not
    // optimal, but should be fine.
    path.pop();

    path.reverse();
    path.join("/")
}

#[cfg(test)]
mod test {
    use rbx_dom_weak::{InstanceBuilder, WeakDom};

    use super::inst_path as inst_path_outer;

    #[test]
    fn inst_path() {
        let mut new_tree = WeakDom::new(InstanceBuilder::new("ROOT"));

        let child_1 = new_tree.insert(new_tree.root_ref(), InstanceBuilder::new("Child1"));
        let child_2 = new_tree.insert(child_1, InstanceBuilder::new("Child2"));
        let child_3 = new_tree.insert(child_2, InstanceBuilder::new("Child3"));

        assert_eq!(inst_path_outer(&new_tree, new_tree.root_ref()), "");
        assert_eq!(inst_path_outer(&new_tree, child_1), "Child1");
        assert_eq!(inst_path_outer(&new_tree, child_2), "Child1/Child2");
        assert_eq!(inst_path_outer(&new_tree, child_3), "Child1/Child2/Child3");
    }
}<|MERGE_RESOLUTION|>--- conflicted
+++ resolved
@@ -209,11 +209,6 @@
 pub fn filter_out_property(inst: &Instance, prop_name: &str) -> bool {
     match inst.class.as_str() {
         "Script" | "LocalScript" | "ModuleScript" => {
-<<<<<<< HEAD
-            // These properties shouldn't be set by scripts that are created via
-            // `$path` or via being on the file system.
-=======
->>>>>>> 28f1305e
             prop_name == "Source" || prop_name == "ScriptGuid"
         }
         "LocalizationTable" => prop_name == "Contents",
