--- conflicted
+++ resolved
@@ -79,16 +79,9 @@
     log::debug!("Hashing file DOM");
     let new_hashes = hash_tree(project, &new_tree, new_tree.root_ref());
 
-<<<<<<< HEAD
     if let Some(syncback_rules) = &project.syncback_rules {
         if !syncback_rules.sync_current_camera.unwrap_or_default() {
             log::debug!("Removing CurrentCamera from new DOM");
-=======
-    // I think pruning the CurrentCamera ref before we link referents might be a good idea?
-    if let Some(syncback_rules) = &project.syncback_rules {
-        if !syncback_rules.sync_current_camera.unwrap_or_default() {
-            log::debug!("Skipping CurrentCamera sync as per project syncback rules");
->>>>>>> 678b1b6f
             let mut camera_ref = None;
             for child_ref in new_tree.root().children() {
                 let inst = new_tree.get_by_ref(*child_ref).unwrap();
