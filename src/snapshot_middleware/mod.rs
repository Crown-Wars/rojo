//! Defines the semantics that Rojo uses to turn entries on the filesystem into
//! Roblox instances using the instance snapshot subsystem.
//!
//! These modules define how files turn into instances.

#![allow(dead_code)]

mod csv;
mod dir;
mod json;
mod json_model;
mod lua;
mod meta_file;
mod project;
mod rbxm;
mod rbxmx;
mod toml;
mod txt;
mod util;

use std::path::{Path, PathBuf};

use anyhow::Context;
use memofs::{IoResultExt, Vfs};

use crate::snapshot::{InstanceContext, InstanceSnapshot, Transformer};

use self::{
    csv::{snapshot_csv, snapshot_csv_init},
    dir::snapshot_dir,
    json::snapshot_json,
    json_model::snapshot_json_model,
    lua::{snapshot_lua, snapshot_lua_init, ScriptType},
    project::snapshot_project,
    rbxm::snapshot_rbxm,
    rbxmx::snapshot_rbxmx,
    toml::snapshot_toml,
    txt::snapshot_txt,
    util::PathExt,
};

pub use self::project::snapshot_project_node;

/// Returns the path of the first relevant `init` file in the given directory.
fn get_init_path(vfs: &Vfs, path: &Path) -> anyhow::Result<Option<PathBuf>> {
    let project_path = path.join("default.project.json");
    if vfs.metadata(&project_path).with_not_found()?.is_some() {
        return Ok(Some(project_path));
    }

    let init_path = path.join("init.luau");
    if vfs.metadata(&init_path).with_not_found()?.is_some() {
        return Ok(Some(init_path));
    }

    let init_path = path.join("init.lua");
    if vfs.metadata(&init_path).with_not_found()?.is_some() {
        return Ok(Some(init_path));
    }

    let init_path = path.join("init.server.luau");
    if vfs.metadata(&init_path).with_not_found()?.is_some() {
        return Ok(Some(init_path));
    }

    let init_path = path.join("init.server.lua");
    if vfs.metadata(&init_path).with_not_found()?.is_some() {
        return Ok(Some(init_path));
    }

    let init_path = path.join("init.client.luau");
    if vfs.metadata(&init_path).with_not_found()?.is_some() {
        return Ok(Some(init_path));
    }

    let init_path = path.join("init.client.lua");
    if vfs.metadata(&init_path).with_not_found()?.is_some() {
        return Ok(Some(init_path));
    }

    let init_path = path.join("init.csv");
    if vfs.metadata(&init_path).with_not_found()?.is_some() {
        return Ok(Some(init_path));
    }

    Ok(None)
}

/// Returns the transformer for the object. Any override rules in the `context`
/// take precedence.
fn get_transformer(context: &InstanceContext, path: &Path) -> Option<Transformer> {
    if let Some(rojo_type) = context.get_transformer_override(path) {
        return Some(rojo_type);
    }

    if path.file_name_ends_with(".server.lua") || path.file_name_ends_with(".server.luau") {
        Some(Transformer::LuauServer)
    } else if path.file_name_ends_with(".client.lua") || path.file_name_ends_with(".client.luau") {
        Some(Transformer::LuauClient)
    } else if path.file_name_ends_with(".lua") || path.file_name_ends_with(".luau") {
        Some(Transformer::LuauModule)
    } else if path.file_name_ends_with(".project.json") {
        Some(Transformer::Project)
    } else if path.file_name_ends_with(".model.json") {
        Some(Transformer::JsonModel)
    } else if path.file_name_ends_with(".meta.json") {
        // .meta.json files do not turn into their own instances.
        None
    } else if path.file_name_ends_with(".json") {
        Some(Transformer::Json)
    } else if path.file_name_ends_with(".csv") {
        Some(Transformer::Csv)
    } else if path.file_name_ends_with(".txt") {
        Some(Transformer::Plain)
    } else if path.file_name_ends_with(".rbxmx") {
        Some(Transformer::Rbxmx)
    } else if path.file_name_ends_with(".rbxm") {
        Some(Transformer::Rbxm)
    } else {
        None
    }
}

/// The main entrypoint to the snapshot function. This function can be pointed
/// at any path and will return something if Rojo knows how to deal with it.
#[profiling::function]
pub fn snapshot_from_vfs(
    context: &InstanceContext,
    vfs: &Vfs,
    path: &Path,
) -> anyhow::Result<Option<InstanceSnapshot>> {
    let meta = match vfs.metadata(path).with_not_found()? {
        Some(meta) => meta,
        None => return Ok(None),
    };

    if meta.is_dir() {
        if let Some(init_path) = get_init_path(vfs, path)? {
            match get_transformer(context, &init_path) {
                Some(Transformer::Project) => return snapshot_project(context, vfs, &init_path),
                Some(Transformer::LuauModule) => {
                    return snapshot_lua_init(context, vfs, &init_path, Some(ScriptType::Module))
                }
                Some(Transformer::LuauServer) => {
                    return snapshot_lua_init(context, vfs, &init_path, Some(ScriptType::Server))
                }
                Some(Transformer::LuauClient) => {
                    return snapshot_lua_init(context, vfs, &init_path, Some(ScriptType::Client))
                }
                Some(Transformer::Csv) => return snapshot_csv_init(context, vfs, &init_path),

                Some(Transformer::Other(rojo_type_string)) => {
                    anyhow::bail!("Unknown rojo type: {}", rojo_type_string)
                }

                Some(_) | None => (),
            }
        }

        snapshot_dir(context, vfs, path)
    } else {
        let file_name = path
            .file_name()
            .and_then(|name| name.to_str())
            .with_context(|| format!("Path had an invalid file name: {}", path.display()))?;

        // Ignore files processed by the is_dir check above
        match file_name {
            "init.lua" | "init.luau" | "init.client.lua" | "init.client.luau"
            | "init.server.lua" | "init.server.luau" | "init.csv" => return Ok(None),
            _ => (),
        }

        match get_transformer(context, path) {
            Some(Transformer::Project) => snapshot_project(context, vfs, path),
            Some(Transformer::JsonModel) => snapshot_json_model(context, vfs, path),
            Some(Transformer::Json) => snapshot_json(context, vfs, path),
            Some(Transformer::Csv) => snapshot_csv(context, vfs, path),
            Some(Transformer::Plain) => snapshot_txt(context, vfs, path),
            Some(Transformer::LuauModule) => {
                snapshot_lua(context, vfs, path, Some(ScriptType::Module))
            }
            Some(Transformer::LuauServer) => {
                snapshot_lua(context, vfs, path, Some(ScriptType::Server))
            }
<<<<<<< HEAD
            Some(Transformer::LuauClient) => {
                snapshot_lua(context, vfs, path, Some(ScriptType::Client))
=======
        } else if path.file_name_ends_with(".project.json") {
            return snapshot_project(context, vfs, path);
        } else if path.file_name_ends_with(".model.json") {
            return snapshot_json_model(context, vfs, path);
        } else if path.file_name_ends_with(".meta.json") {
            // .meta.json files do not turn into their own instances.
            return Ok(None);
        } else if path.file_name_ends_with(".json") {
            return snapshot_json(context, vfs, path);
        } else if path.file_name_ends_with(".toml") {
            return snapshot_toml(context, vfs, path);
        } else if let Ok(name) = csv_name {
            match name {
                // init csv are handled elsewhere and should not turn into
                // their own children.
                "init" => return Ok(None),

                _ => return snapshot_csv(context, vfs, path),
>>>>>>> 74a43b5c
            }
            Some(Transformer::Rbxmx) => snapshot_rbxmx(context, vfs, path),
            Some(Transformer::Rbxm) => snapshot_rbxm(context, vfs, path),
            Some(Transformer::Other(rojo_type_string)) => {
                anyhow::bail!("Unknown rojo type: {}", rojo_type_string)
            }
            None | Some(Transformer::Ignore) => Ok(None),
        }
    }
}<|MERGE_RESOLUTION|>--- conflicted
+++ resolved
@@ -175,6 +175,7 @@
             Some(Transformer::Project) => snapshot_project(context, vfs, path),
             Some(Transformer::JsonModel) => snapshot_json_model(context, vfs, path),
             Some(Transformer::Json) => snapshot_json(context, vfs, path),
+            Some(Transformer::Toml) => snapshot_toml(context, vfs, path),
             Some(Transformer::Csv) => snapshot_csv(context, vfs, path),
             Some(Transformer::Plain) => snapshot_txt(context, vfs, path),
             Some(Transformer::LuauModule) => {
@@ -183,29 +184,8 @@
             Some(Transformer::LuauServer) => {
                 snapshot_lua(context, vfs, path, Some(ScriptType::Server))
             }
-<<<<<<< HEAD
             Some(Transformer::LuauClient) => {
                 snapshot_lua(context, vfs, path, Some(ScriptType::Client))
-=======
-        } else if path.file_name_ends_with(".project.json") {
-            return snapshot_project(context, vfs, path);
-        } else if path.file_name_ends_with(".model.json") {
-            return snapshot_json_model(context, vfs, path);
-        } else if path.file_name_ends_with(".meta.json") {
-            // .meta.json files do not turn into their own instances.
-            return Ok(None);
-        } else if path.file_name_ends_with(".json") {
-            return snapshot_json(context, vfs, path);
-        } else if path.file_name_ends_with(".toml") {
-            return snapshot_toml(context, vfs, path);
-        } else if let Ok(name) = csv_name {
-            match name {
-                // init csv are handled elsewhere and should not turn into
-                // their own children.
-                "init" => return Ok(None),
-
-                _ => return snapshot_csv(context, vfs, path),
->>>>>>> 74a43b5c
             }
             Some(Transformer::Rbxmx) => snapshot_rbxmx(context, vfs, path),
             Some(Transformer::Rbxm) => snapshot_rbxm(context, vfs, path),
