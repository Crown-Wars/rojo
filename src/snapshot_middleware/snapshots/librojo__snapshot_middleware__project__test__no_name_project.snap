--- conflicted
+++ resolved
@@ -12,12 +12,8 @@
   context:
     emit_legacy_scripts: true
   specified_id: ~
-<<<<<<< HEAD
   middleware: ~
-name: no_name_project
-=======
 name: foo
->>>>>>> 3ca975d8
 class_name: Model
 properties: {}
 children: []