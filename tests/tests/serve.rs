--- conflicted
+++ resolved
@@ -308,7 +308,60 @@
 }
 
 #[test]
-<<<<<<< HEAD
+fn no_name_default_project() {
+    run_serve_test("no_name_default_project", |session, mut redactions| {
+        let info = session.get_api_rojo().unwrap();
+        let root_id = info.root_instance_id;
+
+        assert_yaml_snapshot!(
+            "no_name_default_project_info",
+            redactions.redacted_yaml(info)
+        );
+
+        let read_response = session.get_api_read(root_id).unwrap();
+        assert_yaml_snapshot!(
+            "no_name_default_project_all",
+            read_response.intern_and_redact(&mut redactions, root_id)
+        );
+    });
+}
+
+#[test]
+fn no_name_project() {
+    run_serve_test("no_name_project", |session, mut redactions| {
+        let info = session.get_api_rojo().unwrap();
+        let root_id = info.root_instance_id;
+
+        assert_yaml_snapshot!("no_name_project_info", redactions.redacted_yaml(info));
+
+        let read_response = session.get_api_read(root_id).unwrap();
+        assert_yaml_snapshot!(
+            "no_name_project_all",
+            read_response.intern_and_redact(&mut redactions, root_id)
+        );
+    });
+}
+
+#[test]
+fn no_name_top_level_project() {
+    run_serve_test("no_name_top_level_project", |session, mut redactions| {
+        let info = session.get_api_rojo().unwrap();
+        let root_id = info.root_instance_id;
+
+        assert_yaml_snapshot!(
+            "no_name_top_level_project_info",
+            redactions.redacted_yaml(info)
+        );
+
+        let read_response = session.get_api_read(root_id).unwrap();
+        assert_yaml_snapshot!(
+            "no_name_top_level_project_all",
+            read_response.intern_and_redact(&mut redactions, root_id)
+        );
+    });
+}
+
+#[test]
 fn ref_properties() {
     run_serve_test("ref_properties", |session, mut redactions| {
         let info = session.get_api_rojo().unwrap();
@@ -353,32 +406,17 @@
         assert_yaml_snapshot!(
             "ref_properties_subscribe",
             subscribe_response.intern_and_redact(&mut redactions, ())
-=======
-fn no_name_default_project() {
-    run_serve_test("no_name_default_project", |session, mut redactions| {
-        let info = session.get_api_rojo().unwrap();
-        let root_id = info.root_instance_id;
-
-        assert_yaml_snapshot!(
-            "no_name_default_project_info",
-            redactions.redacted_yaml(info)
->>>>>>> 87920964
-        );
-
-        let read_response = session.get_api_read(root_id).unwrap();
-        assert_yaml_snapshot!(
-<<<<<<< HEAD
+        );
+
+        let read_response = session.get_api_read(root_id).unwrap();
+        assert_yaml_snapshot!(
             "ref_properties_all-2",
-=======
-            "no_name_default_project_all",
->>>>>>> 87920964
-            read_response.intern_and_redact(&mut redactions, root_id)
-        );
-    });
-}
-
-#[test]
-<<<<<<< HEAD
+            read_response.intern_and_redact(&mut redactions, root_id)
+        );
+    });
+}
+
+#[test]
 fn ref_properties_remove() {
     run_serve_test("ref_properties_remove", |session, mut redactions| {
         let info = session.get_api_rojo().unwrap();
@@ -398,41 +436,11 @@
         assert_yaml_snapshot!(
             "ref_properties_remove_subscribe",
             subscribe_response.intern_and_redact(&mut redactions, ())
-=======
-fn no_name_project() {
-    run_serve_test("no_name_project", |session, mut redactions| {
-        let info = session.get_api_rojo().unwrap();
-        let root_id = info.root_instance_id;
-
-        assert_yaml_snapshot!("no_name_project_info", redactions.redacted_yaml(info));
-
-        let read_response = session.get_api_read(root_id).unwrap();
-        assert_yaml_snapshot!(
-            "no_name_project_all",
-            read_response.intern_and_redact(&mut redactions, root_id)
-        );
-    });
-}
-
-#[test]
-fn no_name_top_level_project() {
-    run_serve_test("no_name_top_level_project", |session, mut redactions| {
-        let info = session.get_api_rojo().unwrap();
-        let root_id = info.root_instance_id;
-
-        assert_yaml_snapshot!(
-            "no_name_top_level_project_info",
-            redactions.redacted_yaml(info)
->>>>>>> 87920964
-        );
-
-        let read_response = session.get_api_read(root_id).unwrap();
-        assert_yaml_snapshot!(
-<<<<<<< HEAD
+        );
+
+        let read_response = session.get_api_read(root_id).unwrap();
+        assert_yaml_snapshot!(
             "ref_properties_remove_all-2",
-=======
-            "no_name_top_level_project_all",
->>>>>>> 87920964
             read_response.intern_and_redact(&mut redactions, root_id)
         );
     });
