--- conflicted
+++ resolved
@@ -95,26 +95,6 @@
 				position = UDim2.new(0, 0, 0, 47),
 				contentSize = self.contentSize,
 				transparency = self.props.transparency,
-<<<<<<< HEAD
-				layoutOrder = layoutIncrement(),
-			}),
-
-			SyncReminder = e(Setting, {
-				id = "syncReminder",
-				name = "Sync Reminder",
-				description = "Notify to sync when opening a place that has previously been synced",
-				transparency = self.props.transparency,
-				visible = Settings:getBinding("showNotifications"),
-				layoutOrder = layoutIncrement(),
-			}),
-
-			ConfirmationBehavior = e(Setting, {
-				id = "confirmationBehavior",
-				name = "Confirmation Behavior",
-				description = "When to prompt for confirmation before syncing",
-				transparency = self.props.transparency,
-				layoutOrder = layoutIncrement(),
-=======
 			}, {
 				ShowNotifications = e(Setting, {
 					id = "showNotifications",
@@ -139,26 +119,10 @@
 					description = "When to prompt for confirmation before syncing",
 					transparency = self.props.transparency,
 					layoutOrder = layoutIncrement(),
->>>>>>> 87920964
 
 					options = confirmationBehaviors,
 				}),
 
-<<<<<<< HEAD
-			LargeChangesConfirmationThreshold = e(Setting, {
-				id = "largeChangesConfirmationThreshold",
-				name = "Confirmation Threshold",
-				description = "How many modified instances to be considered a large change",
-				transparency = self.props.transparency,
-				layoutOrder = layoutIncrement(),
-				visible = Settings:getBinding("confirmationBehavior"):map(function(value)
-					return value == "Large Changes"
-				end),
-				input = e(TextInput, {
-					size = UDim2.new(0, 40, 0, 28),
-					text = Settings:getBinding("largeChangesConfirmationThreshold"):map(function(value)
-						return tostring(value)
-=======
 				LargeChangesConfirmationThreshold = e(Setting, {
 					id = "largeChangesConfirmationThreshold",
 					name = "Confirmation Threshold",
@@ -167,7 +131,6 @@
 					layoutOrder = layoutIncrement(),
 					visible = Settings:getBinding("confirmationBehavior"):map(function(value)
 						return value == "Large Changes"
->>>>>>> 87920964
 					end),
 					input = e(TextInput, {
 						size = UDim2.new(0, 40, 0, 28),
@@ -199,68 +162,6 @@
 					layoutOrder = layoutIncrement(),
 				}),
 
-<<<<<<< HEAD
-			PlaySounds = e(Setting, {
-				id = "playSounds",
-				name = "Play Sounds",
-				description = "Toggle sound effects",
-				transparency = self.props.transparency,
-				layoutOrder = layoutIncrement(),
-			}),
-
-			AutoConnectPlaytestServer = e(Setting, {
-				id = "autoConnectPlaytestServer",
-				name = "Auto Connect Playtest Server",
-				description = "Automatically connect game server to Rojo when playtesting while connected in Edit",
-				experimental = true,
-				transparency = self.props.transparency,
-				layoutOrder = layoutIncrement(),
-			}),
-
-			OpenScriptsExternally = e(Setting, {
-				id = "openScriptsExternally",
-				name = "Open Scripts Externally",
-				description = "Attempt to open scripts in an external editor",
-				locked = self.props.syncActive,
-				experimental = true,
-				transparency = self.props.transparency,
-				layoutOrder = layoutIncrement(),
-			}),
-
-			TwoWaySync = e(Setting, {
-				id = "twoWaySync",
-				name = "Two-Way Sync",
-				description = "Editing files in Studio will sync them into the filesystem",
-				locked = self.props.syncActive,
-				experimental = true,
-				transparency = self.props.transparency,
-				layoutOrder = layoutIncrement(),
-			}),
-
-			LogLevel = e(Setting, {
-				id = "logLevel",
-				name = "Log Level",
-				description = "Plugin output verbosity level",
-				transparency = self.props.transparency,
-				layoutOrder = layoutIncrement(),
-
-				options = invertedLevels,
-				showReset = Settings:getBinding("logLevel"):map(function(value)
-					return value ~= "Info"
-				end),
-				onReset = function()
-					Settings:set("logLevel", "Info")
-				end,
-			}),
-
-			TypecheckingEnabled = e(Setting, {
-				id = "typecheckingEnabled",
-				name = "Typechecking",
-				description = "Toggle typechecking on the API surface",
-				transparency = self.props.transparency,
-				layoutOrder = layoutIncrement(),
-			}),
-=======
 				AutoConnectPlaytestServer = e(Setting, {
 					id = "autoConnectPlaytestServer",
 					name = "Auto Connect Playtest Server",
@@ -306,7 +207,6 @@
 						Settings:set("logLevel", "Info")
 					end,
 				}),
->>>>>>> 87920964
 
 				TypecheckingEnabled = e(Setting, {
 					id = "typecheckingEnabled",
