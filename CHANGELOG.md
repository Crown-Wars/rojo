# Rojo Changelog

## Unreleased Changes
<<<<<<< HEAD
* A new command `rojo syncback` has been added. It can be used as `rojo syncback [path to project] --input [path to file]`.
 	This command takes a Roblox file and pulls Instances out of it and places them in the correct position in the provided project.
    Syncback is primarily controlled by the project file. Any Instances who are either referenced in the project file or a descendant
    of one that is will be placed in an appropriate location.

    In addition, a new field has been added to project files, `syncbackRules` to control how it behaves:

    ```json
    {
        "syncbackRules": {
            "ignoreTrees": [
                "DataModel/ServerStorage/ImportantSecrets",
            ],
            "ignorePaths": [
                "src/ServerStorage/Secrets/*"
            ],
            "ignoreProperties": {
                "BasePart": ["Color"]
            },
            "syncCurrentCamera": false,
            "syncUnscriptable": true,
        }
    }
    ```

    A brief explanation of each field:

    - `ignoreTrees` is a list of paths in the **roblox file** that should be ignored
    - `ignorePaths` is a list of paths in the **file system** that should be ignored
    - `ignoreProperties` is a list of properties that won't be synced back
    - `syncCurrentCamera` is a toggle for whether to sync back the Workspace's CurrentCamera. Defaults to `false`.
    - `syncUnscriptable` is a toggle for whether to sync back properties that cannot be set by the Roblox Studio plugin. Defaults to `false`.

* Projects may now manually link `Ref` properties together using `Attributes`. ([#843])
 	This has two parts: using `id` or `$id` in JSON files or a `Rojo_Target` attribute, an Instance
    is given an ID. Then, that ID may be used elsewhere in the project to point to an Instance
    using an attribute named `Rojo_Target_PROP_NAME`, where `PROP_NAME` is the name of a property.

    As an example, here is a `model.json` for an ObjectValue that refers to itself:

    ```json
    {
        "id": "arbitrary string",
        "attributes": {
            "Rojo_Target_Value": "arbitrary string"
        }
    }
    ```

    This is a very rough implementation and the usage will become more ergonomic
    over time.

=======
* Added Never option to Confirmation ([#893])
>>>>>>> 87920964
* Added popout diff visualizer for table properties like Attributes and Tags ([#834])
* Updated Theme to use Studio colors ([#838])
* Added experimental setting for Auto Connect in playtests ([#840])
* Projects may now specify rules for syncing files as if they had a different file extension. ([#813])
 	This is specified via a new field on project files, `syncRules`:

 	```json
 	{
 	 	"syncRules": [
 	 	 	{
 	 	 	 	"pattern": "*.foo",
 	 	 	 	"use": "text",
                "exclude": "*.exclude.foo",
 	 	 	},
 	 	 	{
 	 	 	 	"pattern": "*.bar.baz",
 	 	 	 	"use": "json",
 	 	 	 	"suffix": ".bar.baz",
 	 	 	},
 	 	],
 	 	"name": "SyncRulesAreCool",
 	 	"tree": {
 	 	 	"$path": "src"
 	 	}
 	}
 	```

 	The `pattern` field is a glob used to match the sync rule to files. If present, the `suffix` field allows you to specify parts of a file's name get cut off by Rojo to name the Instance, including the file extension. If it isn't specified, Rojo will only cut off the first part of the file extension, up to the first dot.

    Additionally, the `exclude` field allows files to be excluded from the sync rule if they match a pattern specified by it. If it's not present, all files that match `pattern` will be modified using the sync rule.

 	The `use` field corresponds to one of the potential file type that Rojo will currently include in a project. Files that match the provided pattern will be treated as if they had the file extension for that file type. A full list is below:

 	| `use` value    | file extension  |
 	|:---------------|:----------------|
 	| `serverScript` | `.server.lua`   |
 	| `clientScript` | `.client.lua`   |
 	| `moduleScript` | `.lua`          |
 	| `json`         | `.json`         |
 	| `toml`         | `.toml`         |
 	| `csv`          | `.csv`          |
 	| `text`         | `.txt`          |
 	| `jsonModel`    | `.model.json`   |
 	| `rbxm`         | `.rbxm`         |
 	| `rbxmx`        | `.rbxmx`        |
 	| `project`      | `.project.json` |
 	| `ignore`       | None!           |

    **All** sync rules are reset between project files, so they must be specified in each one when nesting them. This is to ensure that nothing can break other projects by changing how files are synced!

[#813]: https://github.com/rojo-rbx/rojo/pull/813
[#834]: https://github.com/rojo-rbx/rojo/pull/834
[#838]: https://github.com/rojo-rbx/rojo/pull/838
[#840]: https://github.com/rojo-rbx/rojo/pull/840
<<<<<<< HEAD
[#843]: https://github.com/rojo-rbx/rojo/pull/843
=======
[#893]: https://github.com/rojo-rbx/rojo/pull/893

## [7.4.1] - February 20, 2024
* Made the `name` field optional on project files ([#870])

	Files named `default.project.json` inherit the name of the folder they're in and all other projects
    are named as expect (e.g. `foo.project.json` becomes an Instance named `foo`)

    There is no change in behavior if `name` is set.
* Fixed incorrect results when building model pivots ([#865])
* Fixed incorrect results when serving model pivots ([#868])
* Rojo now converts any line endings to LF, preventing spurious diffs when syncing Lua files on Windows ([#854])
* Fixed Rojo plugin failing to connect when project contains certain unreadable properties ([#848])
* Fixed various cases where patch visualizer would not display sync failures ([#845], [#844])
* Fixed http error handling so Rojo can be used in Github Codespaces ([#847])

[#848]: https://github.com/rojo-rbx/rojo/pull/848
[#845]: https://github.com/rojo-rbx/rojo/pull/845
[#844]: https://github.com/rojo-rbx/rojo/pull/844
[#847]: https://github.com/rojo-rbx/rojo/pull/847
[#854]: https://github.com/rojo-rbx/rojo/pull/854
[#865]: https://github.com/rojo-rbx/rojo/pull/865
[#868]: https://github.com/rojo-rbx/rojo/pull/868
[#870]: https://github.com/rojo-rbx/rojo/pull/870
>>>>>>> 87920964

## [7.4.0] - January 16, 2024
* Improved the visualization for array properties like Tags ([#829])
* Significantly improved performance of `rojo serve`, `rojo build --watch`, and `rojo sourcemap --watch` on macOS. ([#830])
* Changed *.lua files that init command generates to *.luau ([#831])
* Does not remind users to sync if the sync lock is claimed already ([#833])

[#829]: https://github.com/rojo-rbx/rojo/pull/829
[#830]: https://github.com/rojo-rbx/rojo/pull/830
[#831]: https://github.com/rojo-rbx/rojo/pull/831
[#833]: https://github.com/rojo-rbx/rojo/pull/833

## [7.4.0-rc3] - October 25, 2023
* Changed `sourcemap --watch` to only generate the sourcemap when it's necessary ([#800])
* Switched script source property getter and setter to `ScriptEditorService` methods ([#801])

 	This ensures that the script editor reflects any changes Rojo makes to a script while it is open in the script editor.

* Fixed issues when handling `SecurityCapabilities` values ([#803], [#807])
* Fixed Rojo plugin erroring out when attempting to sync attributes with invalid names ([#809])

[#800]: https://github.com/rojo-rbx/rojo/pull/800
[#801]: https://github.com/rojo-rbx/rojo/pull/801
[#803]: https://github.com/rojo-rbx/rojo/pull/803
[#807]: https://github.com/rojo-rbx/rojo/pull/807
[#809]: https://github.com/rojo-rbx/rojo/pull/809

## [7.4.0-rc2] - October 3, 2023
* Fixed bug with parsing version for plugin validation ([#797])

[#797]: https://github.com/rojo-rbx/rojo/pull/797

## [7.4.0-rc1] - October 3, 2023
### Additions
#### Project format
* Added support for `.toml` files to `$path` ([#633])
* Added support for `Font` and `CFrame` attributes ([rbx-dom#299], [rbx-dom#296])
* Added the `emitLegacyScripts` field to the project format ([#765]). The behavior is outlined below:

	| `emitLegacyScripts` Value | Action Taken by Rojo                                                                                             |
	|---------------------------|------------------------------------------------------------------------------------------------------------------|
	| false                     | Rojo emits Scripts with the appropriate `RunContext` for `*.client.lua` and `*.server.lua` files in the project. |
	| true   (default)          | Rojo emits LocalScripts and Scripts with legacy `RunContext` (same behavior as previously).                      |


	It can be used like this:
	```json
	{
		"emitLegacyScripts": false,
		"name": "MyCoolRunContextProject",
		"tree": {
			"$path": "src"
		}
	}
	```

* Added `Terrain` classname inference, similar to services ([#771])

	`Terrain` may now be defined in projects without using `$className`:
	```json
	"Workspace": {
		"Terrain": {
			"$path": "path/to/terrain.rbxm"
		}
	}
	```

* Added support for `Terrain.MaterialColors` ([#770])

	`Terrain.MaterialColors` is now represented in projects in a human readable format:
	```json
	"Workspace": {
		"Terrain": {
			"$path": "path/to/terrain.rbxm"
			"$properties": {
				"MaterialColors": {
					"Grass": [10, 20, 30],
					"Asphalt": [40, 50, 60],
					"LeafyGrass": [255, 155, 55]
				}
			}
		}
	}
	```

* Added better support for `Font` properties ([#731])

	`FontFace` properties may now be defined using implicit property syntax:
	```json
	"TextBox": {
		"$className": "TextBox",
		"$properties": {
			"FontFace": {
				"family": "rbxasset://fonts/families/RobotoMono.json",
				"weight": "Thin",
				"style": "Normal"
			}
		}
	}
	```

#### Patch visualizer and notifications
* Added a setting to control patch confirmation behavior ([#774])

	This is a new setting for controlling when the Rojo plugin prompts for confirmation before syncing. It has four options:
    * Initial (default): prompts only once for a project in a given Studio session
    * Always: always prompts for confirmation
    * Large Changes: only prompts when there are more than X changed instances. The number of instances is configurable - an additional setting for the number of instances becomes available when this option is chosen
    * Unlisted PlaceId: only prompts if the place ID is not present in servePlaceIds

* Added the ability to select Instances in patch visualizer ([#709])

	Double-clicking an instance in the patch visualizer sets Roblox Studio's selection to the instance.

* Added a sync reminder notification. ([#689])

	Rojo detects if you have previously synced to a place, and displays a notification reminding you to sync again:

	![Rojo reminds you to sync a place that you've synced previously](https://user-images.githubusercontent.com/40185666/242397435-ccdfddf2-a63f-420c-bc18-a6e3d6455bba.png)

* Added rich Source diffs in patch visualizer ([#748])

	A "View Diff" button for script sources is now present in the patch visualizer. Clicking it displays a side-by-side diff of the script changes:

	![The patch visualizer contains a "view diff" button](https://user-images.githubusercontent.com/40185666/256065992-3f03558f-84b0-45a1-80eb-901f348cf067.png)

	![The "View Diff" button opens a widget that displays a diff](https://user-images.githubusercontent.com/40185666/256066084-1d9d8fe8-7dad-4ee7-a542-b4aee35a5644.png)

* Patch visualizer now indicates what changes failed to apply. ([#717])

	A clickable warning label is displayed when the Rojo plugin is unable to apply changes. Clicking the label displays precise information about which changes failed:

	![Patch visualizer displays a clickable warning label when changes fail to apply](https://user-images.githubusercontent.com/40185666/252063660-f08399ef-1e16-4f1c-bed8-552821f98cef.png)


#### Miscellaneous
* Added `plugin` flag to the `build` command that outputs to the local plugins folder ([#735])

	This is a flag that builds a Rojo project into Roblox Studio's plugins directory. This allows you to build a Rojo project and load it into Studio as a plugin without having to type the full path to the plugins directory. It can be used like this: `rojo build <PATH-TO-PROJECT> --plugin <FILE-NAME>`

* Added new plugin template to the `init` command ([#738])

	This is a new template geared towards plugins. It is similar to the model template, but creates a `Script` instead of a `ModuleScript` in the `src` directory. It can be used like this: `rojo init --kind plugin`

* Added protection against syncing non-place projects as a place. ([#691])
* Add buttons for navigation on the Connected page ([#722])

### Fixes
* Significantly improved performance of `rojo sourcemap` ([#668])
* Fixed the diff visualizer of connected sessions. ([#674])
* Fixed disconnected session activity. ([#675])
* Skip confirming patches that contain only a datamodel name change. ([#688])
* Fix Rojo breaking when users undo/redo in Studio ([#708])
* Improve tooltip behavior ([#723])
* Better settings controls ([#725])
* Rework patch visualizer with many fixes and improvements ([#713], [#726], [#755])

[#668]: https://github.com/rojo-rbx/rojo/pull/668
[#674]: https://github.com/rojo-rbx/rojo/pull/674
[#675]: https://github.com/rojo-rbx/rojo/pull/675
[#688]: https://github.com/rojo-rbx/rojo/pull/688
[#689]: https://github.com/rojo-rbx/rojo/pull/689
[#691]: https://github.com/rojo-rbx/rojo/pull/691
[#709]: https://github.com/rojo-rbx/rojo/pull/709
[#708]: https://github.com/rojo-rbx/rojo/pull/708
[#713]: https://github.com/rojo-rbx/rojo/pull/713
[#717]: https://github.com/rojo-rbx/rojo/pull/717
[#722]: https://github.com/rojo-rbx/rojo/pull/722
[#723]: https://github.com/rojo-rbx/rojo/pull/723
[#725]: https://github.com/rojo-rbx/rojo/pull/725
[#726]: https://github.com/rojo-rbx/rojo/pull/726
[#633]: https://github.com/rojo-rbx/rojo/pull/633
[#735]: https://github.com/rojo-rbx/rojo/pull/735
[#731]: https://github.com/rojo-rbx/rojo/pull/731
[#738]: https://github.com/rojo-rbx/rojo/pull/738
[#748]: https://github.com/rojo-rbx/rojo/pull/748
[#755]: https://github.com/rojo-rbx/rojo/pull/755
[#765]: https://github.com/rojo-rbx/rojo/pull/765
[#770]: https://github.com/rojo-rbx/rojo/pull/770
[#771]: https://github.com/rojo-rbx/rojo/pull/771
[#774]: https://github.com/rojo-rbx/rojo/pull/774
[rbx-dom#299]: https://github.com/rojo-rbx/rbx-dom/pull/299
[rbx-dom#296]: https://github.com/rojo-rbx/rbx-dom/pull/296

## [7.3.0] - April 22, 2023
* Added `$attributes` to project format. ([#574])
* Added `--watch` flag to `rojo sourcemap`. ([#602])
* Added support for `init.csv` files. ([#594])
* Added real-time sync status to the Studio plugin. ([#569])
* Added support for copying error messages to the clipboard. ([#614])
* Added sync locking for Team Create. ([#590])
* Added support for specifying HTTP or HTTPS protocol in plugin. ([#642])
* Added tooltips to buttons in the Studio plugin. ([#637])
* Added visual diffs when connecting from the Studio plugin. ([#603])
* Host and port are now saved in the Studio plugin. ([#613])
* Improved padding on notifications in Studio plugin. ([#589])
* Renamed `Common` to `Shared` in the default Rojo project. ([#611])
* Reduced the minimum size of the Studio plugin widget. ([#606])
* Fixed current directory in `rojo fmt-project`. ([#581])
* Fixed errors after a session has already ended. ([#587])
* Fixed an uncommon security permission error ([#619])

[#569]: https://github.com/rojo-rbx/rojo/pull/569
[#574]: https://github.com/rojo-rbx/rojo/pull/574
[#581]: https://github.com/rojo-rbx/rojo/pull/581
[#587]: https://github.com/rojo-rbx/rojo/pull/587
[#589]: https://github.com/rojo-rbx/rojo/pull/589
[#590]: https://github.com/rojo-rbx/rojo/pull/590
[#594]: https://github.com/rojo-rbx/rojo/pull/594
[#602]: https://github.com/rojo-rbx/rojo/pull/602
[#603]: https://github.com/rojo-rbx/rojo/pull/603
[#606]: https://github.com/rojo-rbx/rojo/pull/606
[#611]: https://github.com/rojo-rbx/rojo/pull/611
[#613]: https://github.com/rojo-rbx/rojo/pull/613
[#614]: https://github.com/rojo-rbx/rojo/pull/614
[#619]: https://github.com/rojo-rbx/rojo/pull/619
[#637]: https://github.com/rojo-rbx/rojo/pull/637
[#642]: https://github.com/rojo-rbx/rojo/pull/642
[7.3.0]: https://github.com/rojo-rbx/rojo/releases/tag/v7.3.0

## [7.2.1] - July 8, 2022
* Fixed notification sound by changing it to a generic sound. ([#566])
* Added setting to turn off sound effects. ([#568])

[#566]: https://github.com/rojo-rbx/rojo/pull/566
[#568]: https://github.com/rojo-rbx/rojo/pull/568
[7.2.1]: https://github.com/rojo-rbx/rojo/releases/tag/v7.2.1

## [7.2.0] - June 29, 2022
* Added support for `.luau` files. ([#552])
* Added support for live syncing Attributes and Tags. ([#553])
* Added notification popups in the Roblox Studio plugin. ([#540])
* Fixed `init.meta.json` when used with `init.lua` and related files. ([#549])
* Fixed incorrect output when serving from a non-default address or port ([#556])
* Fixed Linux binaries not running on systems with older glibc. ([#561])
* Added `camelCase` casing for JSON models, deprecating `PascalCase` names. ([#563])
* Switched from structopt to clap for command line argument parsing.
* Significantly improved performance of building and serving. ([#548])
* Increased minimum supported Rust version to 1.57.0. ([#564])

[#540]: https://github.com/rojo-rbx/rojo/pull/540
[#548]: https://github.com/rojo-rbx/rojo/pull/548
[#549]: https://github.com/rojo-rbx/rojo/pull/549
[#552]: https://github.com/rojo-rbx/rojo/pull/552
[#553]: https://github.com/rojo-rbx/rojo/pull/553
[#556]: https://github.com/rojo-rbx/rojo/pull/556
[#561]: https://github.com/rojo-rbx/rojo/pull/561
[#563]: https://github.com/rojo-rbx/rojo/pull/563
[#564]: https://github.com/rojo-rbx/rojo/pull/564
[7.2.0]: https://github.com/rojo-rbx/rojo/releases/tag/v7.2.0

## [7.1.1] - May 26, 2022
* Fixed sourcemap command not stripping paths correctly ([#544])
* Fixed Studio plugin settings not saving correctly.

[#544]: https://github.com/rojo-rbx/rojo/pull/544
[#545]: https://github.com/rojo-rbx/rojo/pull/545
[7.1.1]: https://github.com/rojo-rbx/rojo/releases/tag/v7.1.1

## [7.1.0] - May 22, 2022
* Added support for specifying an address to be used by default in project files. ([#507])
* Added support for optional paths in project files. ([#472])
* Added support for the new Open Cloud API when uploading. ([#504])
* Added `sourcemap` command for generating sourcemaps to feed into other tools. ([#530])
* Added PluginActions for connecting/disconnecting a session ([#537])
* Added changing toolbar icon to indicate state ([#538])

[#472]: https://github.com/rojo-rbx/rojo/pull/472
[#504]: https://github.com/rojo-rbx/rojo/pull/504
[#507]: https://github.com/rojo-rbx/rojo/pull/507
[#530]: https://github.com/rojo-rbx/rojo/pull/530
[#537]: https://github.com/rojo-rbx/rojo/pull/537
[#538]: https://github.com/rojo-rbx/rojo/pull/538
[7.1.0]: https://github.com/rojo-rbx/rojo/releases/tag/v7.1.0

## [7.0.0] - December 10, 2021
* Fixed Rojo's interactions with properties enabled by FFlags that are not yet enabled. ([#493])
* Improved output in Roblox Studio plugin when bad property data is encountered.
* Reintroduced support for CFrame shorthand syntax in Rojo project and `.meta.json` files, matching Rojo 6. ([#430])
* Connection settings are now remembered when reconnecting in Roblox Studio. ([#500])
* Updated reflection database to Roblox v503.

[#430]: https://github.com/rojo-rbx/rojo/issues/430
[#493]: https://github.com/rojo-rbx/rojo/pull/493
[#500]: https://github.com/rojo-rbx/rojo/pull/500
[7.0.0]: https://github.com/rojo-rbx/rojo/releases/tag/v7.0.0

## [7.0.0-rc.3] - October 19, 2021
This is the last release candidate for Rojo 7. In an effort to get Rojo 7 out the door, we'll be freezing features from here on out, something we should've done a couple months ago.

Expect to see Rojo 7 stable soon!

* Added support for writing `Tags` in project files, model files, and meta files. ([#484])
* Adjusted Studio plugin colors to match Roblox Studio palette. ([#482])
* Improved experimental two-way sync feature by batching changes. ([#478])

[#482]: https://github.com/rojo-rbx/rojo/pull/482
[#484]: https://github.com/rojo-rbx/rojo/pull/484
[#478]: https://github.com/rojo-rbx/rojo/pull/478
[7.0.0-rc.3]: https://github.com/rojo-rbx/rojo/releases/tag/v7.0.0-rc.3

## 7.0.0-rc.2 - October 19, 2021
(Botched release due to Git mishap, oops!)

## [7.0.0-rc.1] - August 23, 2021
In Rojo 6 and previous Rojo 7 alphas, an explicit Vector3 property would be written like this:

```json
{
    "className": "Part",
    "properties": {
        "Position": {
            "Type": "Vector3",
            "Value": [1, 2, 3]
        }
    }
}
```

For Rojo 7, this will need to be changed to:

```json
{
    "className": "Part",
    "properties": {
        "Position": {
            "Vector3": [1, 2, 3]
        }
    }
}
```

The shorthand property format that most users use is not impacted. For reference, it looks like this:

```json
{
    "className": "Part",
    "properties": {
        "Position": [1, 2, 3]
    }
}
```

* Major breaking change: changed property syntax for project files; shorthand syntax is unchanged.
* Added the `fmt-project` subcommand for formatting Rojo project files.
* Improved error output for many subcommands.
* Updated to stable versions of rbx-dom libraries.
* Updated async infrastructure, which should fix a handful of bugs. ([#459])
* Fixed syncing refs in the Roblox Studio plugin ([#462], [#466])
* Added support for long paths on Windows. ([#464])

[#459]: https://github.com/rojo-rbx/rojo/pull/459
[#462]: https://github.com/rojo-rbx/rojo/pull/462
[#464]: https://github.com/rojo-rbx/rojo/pull/464
[#466]: https://github.com/rojo-rbx/rojo/pull/466
[7.0.0-rc.1]: https://github.com/rojo-rbx/rojo/releases/tag/v7.0.0-rc.1

## [7.0.0-alpha.4][7.0.0-alpha.4] (May 5, 2021)
* Added the `gameId` and `placeId` optional properties to project files.
    * When connecting from the Rojo Roblox Studio plugin, Rojo will set the game and place ID of the current place to these values, if set.
    * This is equivalent to running `game:SetUniverseId(...)` and `game:SetPlaceId(...)` from the command bar in Studio.
* Added "EXPERIMENTAL!" label to two-way sync toggle in Rojo's Roblox Studio plugin.
* Fixed `Name` and `Parent` properties being allowed in Rojo projects. ([#413][pr-413])
* Fixed "Open Scripts Externally" feature crashing Studio. ([#369][issue-369])
* Empty `.model.json` files will no longer cause errors. ([#420][pr-420])
* When specifying `$path` on a service, Rojo now keeps the correct class name. ([#331][issue-331])
* Improved error messages for misconfigured projects.

[issue-331]: https://github.com/rojo-rbx/rojo/issues/331
[issue-369]: https://github.com/rojo-rbx/rojo/issues/369
[pr-420]: https://github.com/rojo-rbx/rojo/pull/420
[pr-413]: https://github.com/rojo-rbx/rojo/pull/413
[7.0.0-alpha.4]: https://github.com/rojo-rbx/rojo/releases/tag/v7.0.0-alpha.4

## [7.0.0-alpha.3][7.0.0-alpha.3] (February 19, 2021)
* Updated dependencies, fixing `OptionalCoordinateFrame`-related issues.
* Added `--address` flag to `rojo serve` to allow for external connections. ([#403][pr-403])

[pr-403]: https://github.com/rojo-rbx/rojo/pull/403
[7.0.0-alpha.3]: https://github.com/rojo-rbx/rojo/releases/tag/v7.0.0-alpha.3

## [7.0.0-alpha.2][7.0.0-alpha.2] (February 19, 2021)
* Fixed incorrect protocol version between the client and server.

[7.0.0-alpha.2]: https://github.com/rojo-rbx/rojo/releases/tag/v7.0.0-alpha.2

## [7.0.0-alpha.1][7.0.0-alpha.1] (February 18, 2021)
This release includes a brand new implementation of the Roblox DOM. It brings performance improvements, much better support for `rbxl` and `rbxm` files, and a better internal API.

* Added support for all remaining property types.
* Added support for the entire Roblox binary model format.
* Changed `rojo upload` to upload binary places and models instead of XML.
    * This should make using `rojo upload` much more feasible for large places.
* **Breaking**: Changed format of some types of values in `project.json`, `model.json`, and `meta.json` files.
    * This should impact few projects. See [this file][allValues.json] for new examples of each property type.

Formatting of types will change more before the stable release of Rojo 7. We're hoping to use this opportunity to normalize some of the case inconsistency introduced in Rojo 0.5.

[7.0.0-alpha.1]: https://github.com/rojo-rbx/rojo/releases/tag/v7.0.0-alpha.1
[allValues.json]: https://github.com/rojo-rbx/rojo/blob/f4a790eb50b74e482000bad1dcfe22533992fb20/plugin/rbx_dom_lua/src/allValues.json

## [6.0.2](https://github.com/rojo-rbx/rojo/releases/tag/v6.0.2) (February 9, 2021)
* Fixed `rojo upload` to handle CSRF challenges.

## [6.0.1](https://github.com/rojo-rbx/rojo/releases/tag/v6.0.1) (January 22, 2021)
* Fixed `rojo upload` requests being rejected by Roblox

## [6.0.0](https://github.com/rojo-rbx/rojo/releases/tag/v6.0.0) (January 16, 2021)
* Improved server error messages
    * The server will now keep running in more error cases
* Fixed Rojo being unable to diff ClassName changes

## [6.0.0 Release Candidate 4](https://github.com/rojo-rbx/rojo/releases/tag/v6.0.0-rc.4) (December 14, 2020)
* Added brand new Rojo UI ([#367](https://github.com/rojo-rbx/rojo/pull/367))
* Added `projectName` to `/api/rojo` output.

## [6.0.0 Release Candidate 3](https://github.com/rojo-rbx/rojo/releases/tag/v6.0.0-rc.3) (November 19, 2020)
* Fixed the Rojo plugin attempting to write the non-scriptable properties `Instance.SourceAssetId` and `HttpServer.HttpEnabled`.
* Fixed the Rojo plugin's handling of null referents.

## [6.0.0 Release Candidate 2](https://github.com/rojo-rbx/rojo/releases/tag/v6.0.0-rc.2) (November 19, 2020)
* Fixed crash when malformed CSV files are put into a project. ([#310](https://github.com/rojo-rbx/rojo/issues/310))
* Fixed incorrect string escaping when producing Lua code from JSON files. ([#314](https://github.com/rojo-rbx/rojo/issues/314))
* Fixed performance issues introduced in Rojo 6.0.0-rc.1. ([#317](https://github.com/rojo-rbx/rojo/issues/317))
* Fixed `rojo plugin install` subcommand failing for everyone except Rojo developers. ([#320](https://github.com/rojo-rbx/rojo/issues/320))
* Updated default place template to take advantage of [#210](https://github.com/rojo-rbx/rojo/pull/210).
* Enabled glob ignore patterns by default and removed the `unstable_glob_ignore` feature.
    * `globIgnorePaths` can be set on a project to a list of globs to ignore.
* The Rojo plugin now completes as much as it can from a patch without disconnecting. Warnings are shown in the console.
* Fixed 6.0.0-rc.1 regression causing instances that changed ClassName to instead... not change ClassName.

## [6.0.0 Release Candidate 1](https://github.com/rojo-rbx/rojo/releases/tag/v6.0.0-rc.1) (March 29, 2020)
This release jumped from 0.6.0 to 6.0.0. Rojo has been in use in production for many users for quite a long times, and so 6.0 is a more accurate reflection of Rojo's version than a pre-1.0 version.

* Added basic settings panel to plugin, with two settings:
    * "Open Scripts Externally": When enabled, opening a script in Studio will instead open it in your default text editor.
    * "Two-Way Sync": When enabled, Rojo will attempt to save changes to your place back to the filesystem. **Very early feature, very broken, beware!**
* Added `--color` option to force-enable or force-disable color in Rojo's output.
* Added support for turning `.json` files into `ModuleScript` instances ([#308](https://github.com/rojo-rbx/rojo/pull/308))
* Added `rojo plugin install` and `rojo plugin uninstall` to allow Rojo to manage its Roblox Studio plugin. ([#304](https://github.com/rojo-rbx/rojo/pull/304))
* Class names no longer need to be specified for Roblox services in Rojo projects. ([#210](https://github.com/rojo-rbx/rojo/pull/210))
* The server half of **experimental** two-way sync is now enabled by default.
* Increased default logging verbosity in commands like `rojo build`.
* Rojo now requires a project file again, just like 0.5.4.

## [0.6.0 Alpha 3](https://github.com/rojo-rbx/rojo/releases/tag/v0.6.0-alpha.3) (March 13, 2020)
* Added `--watch` argument to `rojo build`. ([#284](https://github.com/rojo-rbx/rojo/pull/284))
* Added dark theme support to plugin. ([#241](https://github.com/rojo-rbx/rojo/issues/241))
* Added a revamped `rojo init` command, which will now create more complete projects.
* Added the `rojo doc` command, which opens Rojo's documentation in your browser.
* Fixed many crashes from malformed projects and filesystem edge cases in `rojo serve`.
* Simplified filesystem access code dramatically.
* Improved error reporting and logging across the board.
    * Log messages have a less noisy prefix.
    * Any thread panicking now causes Rojo to abort instead of existing as a zombie.
    * Errors now have a list of causes, helping make many errors more clear.

## [0.6.0 Alpha 2](https://github.com/rojo-rbx/rojo/releases/tag/v0.6.0-alpha.2) (March 6, 2020)
* Fixed `rojo upload` command always uploading models.
* Removed `--kind` parameter to `rojo upload`; Rojo now automatically uploads the correct kind of asset based on your project file.

## [0.5.4](https://github.com/rojo-rbx/rojo/releases/tag/v0.5.4) (February 26, 2020)
This is a general maintenance release for the Rojo 0.5.x release series.

* Updated reflection database and other dependencies.
* First stable release with binaries for macOS and Linux.

## [0.6.0 Alpha 1](https://github.com/rojo-rbx/rojo/releases/tag/v0.6.0-alpha.1) (January 22, 2020)

### General
* Added support for nested project files. ([#95](https://github.com/rojo-rbx/rojo/issues/95))
* Added project file hot-reloading. ([#10](https://github.com/rojo-rbx/rojo/issues/10)])
* Fixed Rojo dropping Ref properties ([#142](https://github.com/rojo-rbx/rojo/issues/142))
    * This means that properties like `PrimaryPart` now work!
* Improved live sync protocol to reduce round-trips and improve syncing consistency.
* Improved support for binary model files and places.

### Command Line
* Added `--verbose`/`-v` flag, which can be specified multiple times to increase verbosity.
* Added support for automatically finding Roblox Studio's auth cookie for `rojo upload` on Windows.
* Added support for building, serving and uploading sources that aren't Rojo projects.
* Improved feedback from `rojo serve`.
* Removed support for legacy `roblox-project.json` projects, deprecated in an early Rojo 0.5.0 alpha.
* Rojo no longer traverses directories upwards looking for project files.
    * Though undocumented, Rojo 0.5.x will search for a project file contained in any ancestor folders. This feature was removed to better support other 0.6.x features.

### Roblox Studio Plugin
* Added "connecting" state to improve experience when live syncing.
* Added "error" state to show errors in a place that isn't the output panel.
* Improved diagnostics for when the Rojo plugin cannot create an instance.

## [0.5.3](https://github.com/rojo-rbx/rojo/releases/tag/v0.5.3) (October 15, 2019)
* Fixed an issue where Rojo would throw an error when encountering recently-added instance classes.

## [0.5.2](https://github.com/rojo-rbx/rojo/releases/tag/v0.5.2) (October 14, 2019)
* Fixed an issue where `LocalizationTable` instances would have their column order randomized. ([#173](https://github.com/rojo-rbx/rojo/issues/173))

## [0.5.1](https://github.com/rojo-rbx/rojo/releases/tag/v0.5.1) (October 4, 2019)
* Fixed an issue where Rojo would drop changes if they happened too quickly ([#252](https://github.com/rojo-rbx/rojo/issues/252))
* Improved diagnostics for when the Rojo plugin cannot create an instance.
* Updated dependencies
    * This brings Rojo's reflection database from client release 395 to client release 404.

## [0.5.0](https://github.com/rojo-rbx/rojo/releases/tag/v0.5.0) (August 27, 2019)
* Changed `.model.json` naming, which may require projects to migrate ambiguous cases:
    * The file name now takes precedence over the `Name` field in the model, like Rojo 0.4.x.
    * The `Name` field of the top-level instance is now optional. It's recommended that you remove it from your models.
    * Rojo will emit a warning when `Name` is specified and does not match the name from the file.
* Fixed `Rect` values being set to `0, 0, 0, 0` when synced with the Rojo plugin. ([#201](https://github.com/rojo-rbx/rojo/issues/201))
* Fixed live-syncing of `PhysicalProperties`, `NumberSequence`, and `ColorSequence` values

## [0.5.0 Alpha 13](https://github.com/rojo-rbx/rojo/releases/tag/v0.5.0-alpha.13) (August 2, 2019)
* Bumped minimum Rust version to 1.34.0.
* Fixed default port documentation in `rojo serve --help` ([#219](https://github.com/rojo-rbx/rojo/issues/219))
* Fixed BrickColor support by upgrading Roblox-related dependencies

## [0.5.0 Alpha 12](https://github.com/rojo-rbx/rojo/releases/tag/v0.5.0-alpha.12) (July 2, 2019)
* Added `.meta.json` files
    * `init.meta.json` files replace `init.model.json` files from Rojo 0.4.x ([#183](https://github.com/rojo-rbx/rojo/pull/183))
    * Other `.meta.json` files allow attaching extra data to other files ([#189](https://github.com/rojo-rbx/rojo/pull/189))
* Added support for infinite and NaN values in types like `Vector2` when building models and places.
    * These types aren't supported for live-syncing yet due to limitations around JSON encoding.
* Added support for using `SharedString` values when building XML models and places.
* Added support for live-syncing `CollectionService` tags.
* Added a warning when building binary place files, since they're still experimental and have bugs.
* Added a warning when trying to use Rojo 0.5.x with a Rojo 0.4.x-only project.
* Added a warning when a Rojo project contains keys that start with `$`, which are reserved names. ([#191](https://github.com/rojo-rbx/rojo/issues/191))
* Rojo now throws an error if unknown keys are found most files.
* Added an icon to the plugin's toolbar button
* Changed the plugin to use a docking widget for all UI.
* Changed the plugin to ignore unknown properties when live-syncing.
    * Rojo's approach to this problem might change later, like with a strict model mode ([#190](https://github.com/rojo-rbx/rojo/issues/190)) or another approach.
* Upgraded to reflection database from client release 388.
* Updated Rojo's branding to shift the color palette to make it work better on dark backgrounds

## [0.5.0 Alpha 11](https://github.com/rojo-rbx/rojo/releases/tag/v0.5.0-alpha.11) (May 29, 2019)
* Added support for implicit property values in JSON model files ([#154](https://github.com/rojo-rbx/rojo/pull/154))
* `Content` propertyes can now be specified in projects and model files as regular string literals.
* Added support for `BrickColor` properties.
* Added support for properties added in client release 384, like `Lighting.Technology` being set to `"ShadowMap"`.
* Improved performance when working with XML models and places
* Fixed serializing empty `Content` properties as XML
* Fixed serializing infinite and NaN floating point properties in XML
* Improved compatibility with XML models
* Plugin should now be able to live-sync more properties, and ignore ones it can't, like `Lighting.Technology`.

## 0.5.0 Alpha 10
* This release was a dud due to [issue #176](https://github.com/rojo-rbx/rojo/issues/176) and was rolled back.

## [0.5.0 Alpha 9](https://github.com/rojo-rbx/rojo/releases/tag/v0.5.0-alpha.9) (April 4, 2019)
* Changed `rojo build` to use buffered I/O, which can make it up to 2x faster in some cases.
    * Building [*Road Not Taken*](https://github.com/LPGhatguy/roads) to an `rbxlx` file dropped from 150ms to 70ms on my machine
* Fixed `LocalizationTable` instances being made from `csv` files incorrectly interpreting empty rows and columns. ([#149](https://github.com/rojo-rbx/rojo/pull/149))
* Fixed CSV files with entries that parse as numbers causing Rojo to panic. ([#152](https://github.com/rojo-rbx/rojo/pull/152))
* Improved error messages when malformed CSV files are found in a Rojo project.

## [0.5.0 Alpha 8](https://github.com/rojo-rbx/rojo/releases/tag/v0.5.0-alpha.8) (March 29, 2019)
* Added support for a bunch of new types when dealing with XML model/place files:
    * `ColorSequence`
    * `Float64`
    * `Int64`
    * `NumberRange`
    * `NumberSequence`
    * `PhysicalProperties`
    * `Ray`
    * `Rect`
    * `Ref`
* Improved server instance ordering behavior when files are added during a live session ([#135](https://github.com/rojo-rbx/rojo/pull/135))
* Fixed error being thrown when trying to unload the Rojo plugin.
* Added partial fix for [issue #141](https://github.com/rojo-rbx/rojo/issues/141) for `Lighting.Technology`, which should restore live sync functionality for the default project file.

## [0.5.0 Alpha 6](https://github.com/rojo-rbx/rojo/releases/tag/v0.5.0-alpha.6) (March 19, 2019)
* Fixed `rojo init` giving unexpected results by upgrading to `rbx_dom_weak` 1.1.0
* Fixed live server not responding when the Rojo plugin is connected ([#133](https://github.com/rojo-rbx/rojo/issues/133))
* Updated default place file:
    * Improved default properties to be closer to Studio's built-in 'Baseplate' template
    * Added a baseplate to the project file (Thanks, [@AmaranthineCodices](https://github.com/AmaranthineCodices/)!)
* Added more type support to Rojo plugin
* Fixed some cases where the Rojo plugin would leave around objects that it knows should be deleted
* Updated plugin to correctly listen to `Plugin.Unloading` when installing or uninstalling new plugins

## [0.5.0 Alpha 5](https://github.com/rojo-rbx/rojo/releases/tag/v0.5.0-alpha.5) (March 1, 2019)
* Upgraded core dependencies, which improves compatibility for lots of instance types
    * Upgraded from `rbx_tree` 0.2.0 to `rbx_dom_weak` 1.0.0
    * Upgraded from `rbx_xml` 0.2.0 to `rbx_xml` 0.4.0
    * Upgraded from `rbx_binary` 0.2.0 to `rbx_binary` 0.4.0
* Added support for non-primitive types in the Rojo plugin.
    * Types like `Color3` and `CFrame` can now be updated live!
* Fixed plugin assets flashing in on first load ([#121](https://github.com/rojo-rbx/rojo/issues/121))
* Changed Rojo's HTTP server from Rouille to Hyper, which reduced the release size by around a megabyte.
* Added property type inference to projects, which makes specifying services a lot easier ([#130](https://github.com/rojo-rbx/rojo/pull/130))
* Made error messages from invalid and missing files more user-friendly

## [0.5.0 Alpha 4](https://github.com/rojo-rbx/rojo/releases/tag/v0.5.0-alpha.4) (February 8, 2019)
* Added support for nested partitions ([#102](https://github.com/rojo-rbx/rojo/issues/102))
* Added support for 'transmuting' partitions ([#112](https://github.com/rojo-rbx/rojo/issues/112))
* Added support for aliasing filesystem paths ([#105](https://github.com/rojo-rbx/rojo/issues/105))
* Changed Windows builds to statically link the CRT ([#89](https://github.com/rojo-rbx/rojo/issues/89))

## [0.5.0 Alpha 3](https://github.com/rojo-rbx/rojo/releases/tag/v0.5.0-alpha.3) (February 1, 2019)
* Changed default project file name from `roblox-project.json` to `default.project.json` ([#120](https://github.com/rojo-rbx/rojo/pull/120))
    * The old file name will still be supported until 0.5.0 is fully released.
* Added warning when loading project files that don't end in `.project.json`
    * This new extension enables Rojo to distinguish project files from random JSON files, which is necessary to support nested projects.
* Added new (empty) diagnostic page served from the server
* Added better error messages for when a file is missing that's referenced by a Rojo project
* Added support for visualization endpoints returning GraphViz source when Dot is not available
* Fixed an in-memory filesystem regression introduced recently ([#119](https://github.com/rojo-rbx/rojo/pull/119))

## [0.5.0 Alpha 2](https://github.com/rojo-rbx/rojo/releases/tag/v0.5.0-alpha.2) (January 28, 2019)
* Added support for `.model.json` files, compatible with 0.4.x
* Fixed in-memory filesystem not handling out-of-order filesystem change events
* Fixed long-polling error caused by a promise mixup ([#110](https://github.com/rojo-rbx/rojo/issues/110))

## [0.5.0 Alpha 1](https://github.com/rojo-rbx/rojo/releases/tag/v0.5.0-alpha.1) (January 25, 2019)
* Changed plugin UI to be way prettier
    * Thanks to [Reselim](https://github.com/Reselim) for the design!
* Changed plugin error messages to be a little more useful
* Removed unused 'Config' button in plugin UI
* Fixed bug where bad server responses could cause the plugin to be in a bad state
* Upgraded to rbx\_tree, rbx\_xml, and rbx\_binary 0.2.0, which dramatically expands the kinds of properties that Rojo can handle, especially in XML.

## [0.5.0 Alpha 0](https://github.com/rojo-rbx/rojo/releases/tag/v0.5.0-alpha.0) (January 14, 2019)
* "Epiphany" rewrite, in progress since the beginning of time
* New live sync protocol
    * Uses HTTP long polling to reduce request count and improve responsiveness
* New project format
    * Hierarchical, preventing overlapping partitions
* Added `rojo build` command
    * Generates `rbxm`, `rbxmx`, `rbxl`, or `rbxlx` files out of your project
    * Usage: `rojo build <PROJECT> --output <OUTPUT>.rbxm`
* Added `rojo upload` command
    * Generates and uploads a place or model to roblox.com out of your project
    * Usage: `rojo upload <PROJECT> --cookie "<ROBLOSECURITY>" --asset_id <PLACE_ID>`
* New plugin
    * Only one button now, "Connect"
    * New UI to pick server address and port
    * Better error reporting
* Added support for `.csv` files turning into `LocalizationTable` instances
* Added support for `.txt` files turning into `StringValue` instances
* Added debug visualization code to diagnose problems
    * `/visualize/rbx` and `/visualize/imfs` show instance and file state respectively; they require GraphViz to be installed on your machine.
* Added optional place ID restrictions to project files
    * This helps prevent syncing in content to the wrong place
    * Multiple places can be specified, like when building a multi-place game
* Added support for specifying properties on services in project files

## [0.4.13](https://github.com/rojo-rbx/rojo/releases/tag/v0.4.13) (November 12, 2018)
* When `rojo.json` points to a file or directory that does not exist, Rojo now issues a warning instead of throwing an error and exiting

## [0.4.12](https://github.com/rojo-rbx/rojo/releases/tag/v0.4.12) (June 21, 2018)
* Fixed obscure assertion failure when renaming or deleting files ([#78](https://github.com/rojo-rbx/rojo/issues/78))
* Added a `PluginAction` for the sync in command, which should help with some automation scripts ([#80](https://github.com/rojo-rbx/rojo/pull/80))

## [0.4.11](https://github.com/rojo-rbx/rojo/releases/tag/v0.4.11) (June 10, 2018)
* Defensively insert existing instances into RouteMap; should fix most duplication cases when syncing into existing trees.
* Fixed incorrect synchronization from `Plugin:_pull` that would cause polling to create issues
* Fixed incorrect file routes being assigned to `init.lua` and `init.model.json` files
* Untangled route handling-internals slightly

## [0.4.10](https://github.com/rojo-rbx/rojo/releases/tag/v0.4.10) (June 2, 2018)
* Added support for `init.model.json` files, which enable versioning `Tool` instances (among other things) with Rojo. ([#66](https://github.com/rojo-rbx/rojo/issues/66))
* Fixed obscure error when syncing into an invalid service.
* Fixed multiple sync processes occurring when a server ID mismatch is detected.

## [0.4.9](https://github.com/rojo-rbx/rojo/releases/tag/v0.4.9) (May 26, 2018)
* Fixed warning when renaming or removing files that would sometimes corrupt the instance cache ([#72](https://github.com/rojo-rbx/rojo/pull/72))
* JSON models are no longer as strict -- `Children` and `Properties` are now optional.

## [0.4.8](https://github.com/rojo-rbx/rojo/releases/tag/v0.4.8) (May 26, 2018)
* Hotfix to prevent errors from being thrown when objects managed by Rojo are deleted

## [0.4.7](https://github.com/rojo-rbx/rojo/releases/tag/v0.4.7) (May 25, 2018)
* Added icons to the Rojo plugin, made by [@Vorlias](https://github.com/Vorlias)! ([#70](https://github.com/rojo-rbx/rojo/pull/70))
* Server will now issue a warning if no partitions are specified in `rojo serve` ([#40](https://github.com/rojo-rbx/rojo/issues/40))

## [0.4.6](https://github.com/rojo-rbx/rojo/releases/tag/v0.4.6) (May 21, 2018)
* Rojo handles being restarted by Roblox Studio more gracefully ([#67](https://github.com/rojo-rbx/rojo/issues/67))
* Folders should no longer get collapsed when syncing occurs.
* **Significant** robustness improvements with regards to caching.
    * **This should catch all existing script duplication bugs.**
    * If there are any bugs with script duplication or caching in the future, restarting the Rojo server process will fix them for that session.
* Fixed message in plugin not being prefixed with `Rojo: `.

## [0.4.5](https://github.com/rojo-rbx/rojo/releases/tag/v0.4.5) (May 1, 2018)
* Rojo messages are now prefixed with `Rojo: ` to make them stand out in the output more.
* Fixed server to notice file changes *much* more quickly. (200ms vs 1000ms)
* Server now lists name of project when starting up.
* Rojo now throws an error if no project file is found. ([#63](https://github.com/rojo-rbx/rojo/issues/63))
* Fixed multiple sync operations occuring at the same time. ([#61](https://github.com/rojo-rbx/rojo/issues/61))
* Partitions targeting files directly now work as expected. ([#57](https://github.com/rojo-rbx/rojo/issues/57))

## [0.4.4](https://github.com/rojo-rbx/rojo/releases/tag/v0.4.4) (April 7, 2018)
* Fix small regression introduced in 0.4.3

## [0.4.3](https://github.com/rojo-rbx/rojo/releases/tag/v0.4.3) (April 7, 2018)
* Plugin now automatically selects `HttpService` if it determines that HTTP isn't enabled ([#58](https://github.com/rojo-rbx/rojo/pull/58))
* Plugin now has much more robust handling and will wipe all state when the server changes.
    * This should fix issues that would otherwise be solved by restarting Roblox Studio.

## [0.4.2](https://github.com/rojo-rbx/rojo/releases/tag/v0.4.2) (April 4, 2018)
* Fixed final case of duplicated instance insertion, caused by reconciled instances not being inserted into `RouteMap`.
    * The reconciler is still not a perfect solution, especially if script instances get moved around without being destroyed. I don't think this can be fixed before a big refactor.

## [0.4.1](https://github.com/rojo-rbx/rojo/releases/tag/v0.4.1) (April 1, 2018)
* Merged plugin repository into main Rojo repository for easier tracking.
* Improved `RouteMap` object tracking; this should fix some cases of duplicated instances being synced into the tree.

## [0.4.0](https://github.com/rojo-rbx/rojo/releases/tag/v0.4.0) (March 27, 2018)
* Protocol version 1, which shifts more responsibility onto the server
    * This is a **major breaking** change!
    * The server now has a content of 'filter plugins', which transform data at various stages in the pipeline
    * The server now exposes Roblox instance objects instead of file contents, which lines up with how `rojo pack` will work, and paves the way for more robust syncing.
* Added `*.model.json` files, which let you embed small Roblox objects into your Rojo tree.
* Improved error messages in some cases ([#46](https://github.com/rojo-rbx/rojo/issues/46))

## [0.3.2](https://github.com/rojo-rbx/rojo/releases/tag/v0.3.2) (December 20, 2017)
* Fixed `rojo serve` failing to correctly construct an absolute root path when passed as an argument
* Fixed intense CPU usage when running `rojo serve`

## [0.3.1](https://github.com/rojo-rbx/rojo/releases/tag/v0.3.1) (December 14, 2017)
* Improved error reporting when invalid JSON is found in a `rojo.json` project
    * These messages are passed on from Serde

## [0.3.0](https://github.com/rojo-rbx/rojo/releases/tag/v0.3.0) (December 12, 2017)
* Factored out the plugin into a separate repository
* Fixed server when using a file as a partition
    * Previously, trailing slashes were put on the end of a partition even if the read request was an empty string. This broke file reading on Windows when a partition pointed to a file instead of a directory!
* Started running automatic tests on Travis CI (#9)

## [0.2.3](https://github.com/rojo-rbx/rojo/releases/tag/v0.2.3) (December 4, 2017)
* Plugin only release
* Tightened `init` file rules to only match script files
    * Previously, Rojo would sometimes pick up the wrong file when syncing

## [0.2.2](https://github.com/rojo-rbx/rojo/releases/tag/v0.2.2) (December 1, 2017)
* Plugin only release
* Fixed broken reconciliation behavior with `init` files

## [0.2.1](https://github.com/rojo-rbx/rojo/releases/tag/v0.2.1) (December 1, 2017)
* Plugin only release
* Changes default port to 8000

## [0.2.0](https://github.com/rojo-rbx/rojo/releases/tag/v0.2.0) (December 1, 2017)
* Support for `init.lua` like rbxfs and rbxpacker
* More robust syncing with a new reconciler

## [0.1.0](https://github.com/rojo-rbx/rojo/releases/tag/v0.1.0) (November 29, 2017)
* Initial release, functionally very similar to [rbxfs](https://github.com/LPGhatguy/rbxfs)<|MERGE_RESOLUTION|>--- conflicted
+++ resolved
@@ -1,7 +1,6 @@
 # Rojo Changelog
 
 ## Unreleased Changes
-<<<<<<< HEAD
 * A new command `rojo syncback` has been added. It can be used as `rojo syncback [path to project] --input [path to file]`.
  	This command takes a Roblox file and pulls Instances out of it and places them in the correct position in the provided project.
     Syncback is primarily controlled by the project file. Any Instances who are either referenced in the project file or a descendant
@@ -54,9 +53,6 @@
     This is a very rough implementation and the usage will become more ergonomic
     over time.
 
-=======
-* Added Never option to Confirmation ([#893])
->>>>>>> 87920964
 * Added popout diff visualizer for table properties like Attributes and Tags ([#834])
 * Updated Theme to use Studio colors ([#838])
 * Added experimental setting for Auto Connect in playtests ([#840])
@@ -111,9 +107,6 @@
 [#834]: https://github.com/rojo-rbx/rojo/pull/834
 [#838]: https://github.com/rojo-rbx/rojo/pull/838
 [#840]: https://github.com/rojo-rbx/rojo/pull/840
-<<<<<<< HEAD
-[#843]: https://github.com/rojo-rbx/rojo/pull/843
-=======
 [#893]: https://github.com/rojo-rbx/rojo/pull/893
 
 ## [7.4.1] - February 20, 2024
@@ -138,7 +131,6 @@
 [#865]: https://github.com/rojo-rbx/rojo/pull/865
 [#868]: https://github.com/rojo-rbx/rojo/pull/868
 [#870]: https://github.com/rojo-rbx/rojo/pull/870
->>>>>>> 87920964
 
 ## [7.4.0] - January 16, 2024
 * Improved the visualization for array properties like Tags ([#829])
